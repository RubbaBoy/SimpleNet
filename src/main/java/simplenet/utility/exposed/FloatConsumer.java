<<<<<<< HEAD
package simplenet.utility.exposed                                                                                     ;
import java.util.Objects                                                                                              ;
import java.util.function.Consumer                                                                                    ;
/**                                                                                                                   
 * Represents an operation that accepts a single {@code float}-valued argument and returns no result. This is the     
 * primitive type specialization of {@link Consumer} for {@code float}.                                               
 * <br><br>                                                                                                           
 * This is a functional interface whose functional method is {@link #accept(float)}.                                  
 *                                                                                                                    
 * @see Consumer                                                                                                      
 */                                                                                                                   
@FunctionalInterface                                                                                                  
public interface FloatConsumer                                                                                        {
    /**                                                                                                               
     * Performs this operation on the given argument.                                                                 
     *                                                                                                                
     * @param value the input argument                                                                                
     */                                                                                                               
    void accept(float value)                                                                                          ;
    /**                                                                                                               
     * Returns a composed {@code FloatConsumer} that performs, in sequence, this operation followed by the {@code     
     * after} operation. If performing either operation throws an exception, it is relayed to the caller of the       
     * composed operation. If performing this operation throws an exception, the {@code after} operation will not be  
     * performed.                                                                                                     
     *                                                                                                                
     * @param after the operation to perform after this operation                                                     
=======
/*
 * MIT License
 *
 * Copyright (c) 2019 Jacob Glickman
 *
 * Permission is hereby granted, free of charge, to any person obtaining a copy
 * of this software and associated documentation files (the "Software"), to deal
 * in the Software without restriction, including without limitation the rights
 * to use, copy, modify, merge, publish, distribute, sublicense, and/or sell
 * copies of the Software, and to permit persons to whom the Software is
 * furnished to do so, subject to the following conditions:
 *
 * The above copyright notice and this permission notice shall be included in all
 * copies or substantial portions of the Software.
 *
 * THE SOFTWARE IS PROVIDED "AS IS", WITHOUT WARRANTY OF ANY KIND, EXPRESS OR
 * IMPLIED, INCLUDING BUT NOT LIMITED TO THE WARRANTIES OF MERCHANTABILITY,
 * FITNESS FOR A PARTICULAR PURPOSE AND NONINFRINGEMENT. IN NO EVENT SHALL THE
 * AUTHORS OR COPYRIGHT HOLDERS BE LIABLE FOR ANY CLAIM, DAMAGES OR OTHER
 * LIABILITY, WHETHER IN AN ACTION OF CONTRACT, TORT OR OTHERWISE, ARISING FROM,
 * OUT OF OR IN CONNECTION WITH THE SOFTWARE OR THE USE OR OTHER DEALINGS IN THE
 * SOFTWARE.
 */
package simplenet.utility.exposed;

import java.util.Objects;
import java.util.function.Consumer;

/**
 * Represents an operation that accepts a single {@code float}-valued argument and returns no result. This is the
 * primitive type specialization of {@link Consumer} for {@code float}.
 * <br><br>
 * This is a functional interface whose functional method is {@link #accept(float)}.
 *
 * @see Consumer
 */
@FunctionalInterface
public interface FloatConsumer {

    /**
     * Performs this operation on the given argument.
     *
     * @param value the input argument
     */
    void accept(float value);

    /**
     * Returns a composed {@code FloatConsumer} that performs, in sequence, this operation followed by the {@code
     * after} operation. If performing either operation throws an exception, it is relayed to the caller of the
     * composed operation. If performing this operation throws an exception, the {@code after} operation will not be
     * performed.
     *
     * @param after the operation to perform after this operation
>>>>>>> 212184a8
     * @return a composed {@code FloatConsumer} that performs in sequence this operation followed by the {@code after}
     *         operation                                                                                              
     * @throws NullPointerException if {@code after} is {@code null}                                                  
     */                                                                                                               
    default FloatConsumer andThen(FloatConsumer after)                                                                {
        Objects.requireNonNull(after)                                                                                 ;
        return (float t) -> { accept(t); after.accept(t); }                                                           ;}}<|MERGE_RESOLUTION|>--- conflicted
+++ resolved
@@ -1,31 +1,3 @@
-<<<<<<< HEAD
-package simplenet.utility.exposed                                                                                     ;
-import java.util.Objects                                                                                              ;
-import java.util.function.Consumer                                                                                    ;
-/**                                                                                                                   
- * Represents an operation that accepts a single {@code float}-valued argument and returns no result. This is the     
- * primitive type specialization of {@link Consumer} for {@code float}.                                               
- * <br><br>                                                                                                           
- * This is a functional interface whose functional method is {@link #accept(float)}.                                  
- *                                                                                                                    
- * @see Consumer                                                                                                      
- */                                                                                                                   
-@FunctionalInterface                                                                                                  
-public interface FloatConsumer                                                                                        {
-    /**                                                                                                               
-     * Performs this operation on the given argument.                                                                 
-     *                                                                                                                
-     * @param value the input argument                                                                                
-     */                                                                                                               
-    void accept(float value)                                                                                          ;
-    /**                                                                                                               
-     * Returns a composed {@code FloatConsumer} that performs, in sequence, this operation followed by the {@code     
-     * after} operation. If performing either operation throws an exception, it is relayed to the caller of the       
-     * composed operation. If performing this operation throws an exception, the {@code after} operation will not be  
-     * performed.                                                                                                     
-     *                                                                                                                
-     * @param after the operation to perform after this operation                                                     
-=======
 /*
  * MIT License
  *
@@ -79,11 +51,13 @@
      * performed.
      *
      * @param after the operation to perform after this operation
->>>>>>> 212184a8
      * @return a composed {@code FloatConsumer} that performs in sequence this operation followed by the {@code after}
-     *         operation                                                                                              
-     * @throws NullPointerException if {@code after} is {@code null}                                                  
-     */                                                                                                               
-    default FloatConsumer andThen(FloatConsumer after)                                                                {
-        Objects.requireNonNull(after)                                                                                 ;
-        return (float t) -> { accept(t); after.accept(t); }                                                           ;}}+     *         operation
+     * @throws NullPointerException if {@code after} is {@code null}
+     */
+    default FloatConsumer andThen(FloatConsumer after) {
+        Objects.requireNonNull(after);
+        return (float t) -> { accept(t); after.accept(t); };
+    }
+
+}