--- conflicted
+++ resolved
@@ -1,117 +1,3 @@
-<<<<<<< HEAD
-package simplenet.utility.data                                                                                         ;
-import java.nio.ByteOrder                                                                                              ;
-import java.util.concurrent.CompletableFuture                                                                          ;
-import java.util.function.Consumer                                                                                     ;
-import java.util.function.LongConsumer                                                                                 ;
-/**                                                                                                                    
- * An interface that defines the methods required to read {@code long}s over a network with SimpleNet.                 
- *                                                                                                                     
- * @author Jacob G.                                                                                                    
- * @version January 21, 2019                                                                                           
- */                                                                                                                    
-public interface LongReader extends DataReader                                                                         {
-    /**                                                                                                                
-     * Reads a {@code long} with {@link ByteOrder#BIG_ENDIAN} order from the network, but blocks the executing thread  
-     * unlike {@link #readLong(LongConsumer)}.                                                                         
-     *                                                                                                                 
-     * @return A {@code long}.                                                                                         
-     * @see #readLong(ByteOrder)                                                                                       
-     */                                                                                                                
-    default long readLong()                                                                                            {
-        return readLong(ByteOrder.BIG_ENDIAN)                                                                          ;}
-    /**                                                                                                                
-     * Reads a {@code long} with the specified {@link ByteOrder} from the network, but blocks the executing thread     
-     * unlike {@link #readLong(LongConsumer)}.                                                                         
-     *                                                                                                                 
-     * @return A {@code long}.                                                                                         
-     */                                                                                                                
-    default long readLong(ByteOrder order)                                                                             {
-        var future = new CompletableFuture<Long>()                                                                     ;
-        readLong(future::complete, order)                                                                              ;
-        return read(future)                                                                                            ;}
-    /**                                                                                                                
-     * Calls {@link #readLong(LongConsumer, ByteOrder)} with {@link ByteOrder#BIG_ENDIAN} as the {@code order}.        
-     *                                                                                                                 
-     * @param consumer Holds the operations that should be performed once the {@code long} is received.                
-     * @see #readLong(LongConsumer, ByteOrder)                                                                         
-     */                                                                                                                
-    default void readLong(LongConsumer consumer)                                                                       {
-        readLong(consumer, ByteOrder.BIG_ENDIAN)                                                                       ;}
-    /**                                                                                                                
-     * Requests a single {@code long}, with the specified {@link ByteOrder}, and accepts a {@link LongConsumer} with   
-     * the {@code long} when it is received.                                                                           
-     *                                                                                                                 
-     * @param consumer Holds the operations that should be performed once the {@code long} is received.                
-     * @param order    The byte order of the data being received.                                                      
-     */                                                                                                                
-    default void readLong(LongConsumer consumer, ByteOrder order)                                                      {
-        read(Long.BYTES, buffer -> consumer.accept(buffer.getLong()), order)                                           ;}
-    /**                                                                                                                
-     * Calls {@link #readLongAlways(LongConsumer, ByteOrder)} with {@link ByteOrder#BIG_ENDIAN} as the {@code order}.  
-     *                                                                                                                 
-     * @param consumer Holds the operations that should be performed once the {@code long} is received.                
-     * @see #readLongAlways(LongConsumer, ByteOrder)                                                                   
-     */                                                                                                                
-    default void readLongAlways(LongConsumer consumer)                                                                 {
-        readLongAlways(consumer, ByteOrder.BIG_ENDIAN)                                                                 ;}
-    /**                                                                                                                
-     * Calls {@link #readLong(LongConsumer, ByteOrder)}; however, once finished,                                       
-     * {@link #readLong(LongConsumer, ByteOrder)} is called once again with the same consumer; this method loops       
-     * indefinitely, whereas {@link #readLong(LongConsumer, ByteOrder)} completes after a single iteration.            
-     *                                                                                                                 
-     * @param consumer Holds the operations that should be performed once the {@code long} is received.                
-     * @param order    The byte order of the data being received.                                                      
-     */                                                                                                                
-    default void readLongAlways(LongConsumer consumer, ByteOrder order)                                                {
-        readAlways(Long.BYTES, buffer -> consumer.accept(buffer.getLong()), order)                                     ;}
-    /**                                                                                                                
-     * Calls {@link #readLongs(int, Consumer, ByteOrder)} with {@link ByteOrder#BIG_ENDIAN} as the {@code order}.      
-     *                                                                                                                 
-     * @param n        The amount of {@code long}s requested.                                                          
-     * @param consumer Holds the operations that should be performed once the {@code n} {@code long}s are received.    
-     * @see #readLongs(int, Consumer, ByteOrder)                                                                       
-     */                                                                                                                
-    default void readLongs(int n, Consumer<long[]> consumer)                                                           {
-        readLongs(n, consumer, ByteOrder.BIG_ENDIAN)                                                                   ;}
-    /**                                                                                                                
-     * Requests a {@code long[]} of length {@code n} in the specified {@link ByteOrder} and accepts a {@link Consumer} 
-     * when all of the {@code long}s are received.                                                                     
-     *                                                                                                                 
-     * @param n        The amount of {@code long}s requested.                                                          
-     * @param consumer Holds the operations that should be performed once the {@code n} {@code long}s are received.    
-     * @param order    The byte order of the data being received.                                                      
-     */                                                                                                                
-    default void readLongs(int n, Consumer<long[]> consumer, ByteOrder order)                                          {
-        read(n, buffer ->                                                                                              {
-            var l = new long[n]                                                                                        ;
-            buffer.asLongBuffer().get(l)                                                                               ;
-            consumer.accept(l)                                                                                         ;}
-         , order)                                                                                                      ;}
-    /**                                                                                                                
-     * Calls {@link #readLongsAlways(int, Consumer, ByteOrder)} with {@link ByteOrder#BIG_ENDIAN} as the {@code order}.
-     *                                                                                                                 
-     * @param n        The amount of {@code long}s requested.                                                          
-     * @param consumer Holds the operations that should be performed once the {@code n} {@code long}s are received.    
-     */                                                                                                                
-    default void readLongsAlways(int n, Consumer<long[]> consumer)                                                     {
-        readLongsAlways(n, consumer, ByteOrder.BIG_ENDIAN)                                                             ;}
-    /**                                                                                                                
-     * Calls {@link #readLongs(int, Consumer, ByteOrder)}; however, once finished,                                     
-     * {@link #readLongs(int, Consumer, ByteOrder)} is called once again with the same parameter; this loops           
-     * indefinitely, whereas {@link #readLongs(int, Consumer, ByteOrder)} completes after a single iteration.          
-     *                                                                                                                 
-     * @param n        The amount of {@code long}s requested.                                                          
-     * @param consumer Holds the operations that should be performed once the {@code n} {@code long}s are received.    
-     * @param order    The byte order of the data being received.                                                      
-     */                                                                                                                
-    default void readLongsAlways(int n, Consumer<long[]> consumer, ByteOrder order)                                    {
-        readAlways(n, buffer ->                                                                                        {
-            var l = new long[n]                                                                                        ;
-            buffer.asLongBuffer().get(l)                                                                               ;
-            consumer.accept(l)                                                                                         ;}
-         , order)                                                                                                      ;}}
-=======
 /*
  * MIT License
  *
@@ -279,5 +165,4 @@
         consumer.accept(l);
     }
     
-}
->>>>>>> 212184a8
+}